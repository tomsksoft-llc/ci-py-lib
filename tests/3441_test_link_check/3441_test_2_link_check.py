import sys
<<<<<<< HEAD
sys.path.append('../')
=======
>>>>>>> origin/master
import lib_test_runner

if '__main__':
    url = 'https://deskroll.com/'
    depth = '1'
    external = 'False'
    res = lib_test_runner.run(['../../lib-utils/link_check.py', url, depth, external], "Work check")
    if res == 0:
        lib_test_runner.test_ok()
    else:
        lib_test_runner.test_fail()<|MERGE_RESOLUTION|>--- conflicted
+++ resolved
@@ -1,8 +1,4 @@
 import sys
-<<<<<<< HEAD
-sys.path.append('../')
-=======
->>>>>>> origin/master
 import lib_test_runner
 
 if '__main__':
